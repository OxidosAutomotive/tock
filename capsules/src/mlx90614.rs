--- conflicted
+++ resolved
@@ -15,7 +15,7 @@
 //!
 
 use crate::driver;
-use core::cell::{Cell, RefCell};
+use core::cell::Cell;
 use enum_primitive::cast::FromPrimitive;
 use enum_primitive::enum_from_primitive;
 use kernel::common::cells::{OptionalCell, TakeCell};
@@ -63,11 +63,6 @@
 
 pub struct Mlx90614SMBus<'a> {
     smbus_temp: &'a dyn i2c::SMBusDevice,
-<<<<<<< HEAD
-
-    callback: RefCell<Upcall>,
-=======
->>>>>>> d44dc913
     temperature_client: OptionalCell<&'a dyn sensors::TemperatureClient>,
     buffer: TakeCell<'static, [u8]>,
     state: Cell<State>,
@@ -83,10 +78,6 @@
     ) -> Mlx90614SMBus<'a> {
         Mlx90614SMBus {
             smbus_temp,
-<<<<<<< HEAD
-            callback: RefCell::new(Upcall::default()),
-=======
->>>>>>> d44dc913
             temperature_client: OptionalCell::empty(),
             buffer: TakeCell::new(buffer),
             state: Cell::new(State::Idle),
@@ -134,17 +125,11 @@
                     false
                 };
 
-<<<<<<< HEAD
-                self.callback
-                    .borrow_mut()
-                    .schedule(if present { 1 } else { 0 }, 0, 0);
-=======
                 self.owning_process.map(|pid| {
                     let _ = self.apps.enter(*pid, |app| {
                         app.callback.schedule(if present { 1 } else { 0 }, 0, 0);
                     });
                 });
->>>>>>> d44dc913
                 self.buffer.replace(buffer);
                 self.state.set(State::Idle);
             }
@@ -165,11 +150,6 @@
                     false
                 };
                 if values {
-<<<<<<< HEAD
-                    self.callback.borrow_mut().schedule(temp, 0, 0);
-                } else {
-                    self.callback.borrow_mut().schedule(0, 0, 0);
-=======
                     self.owning_process.map(|pid| {
                         let _ = self.apps.enter(*pid, |app| {
                             app.callback.schedule(temp, 0, 0);
@@ -181,7 +161,6 @@
                             app.callback.schedule(0, 0, 0);
                         });
                     });
->>>>>>> d44dc913
                 }
                 self.buffer.replace(buffer);
                 self.state.set(State::Idle);

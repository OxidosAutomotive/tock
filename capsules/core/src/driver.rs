--- conflicted
+++ resolved
@@ -41,12 +41,9 @@
     Udp                   = 0x30002,
     LoRaPhySPI            = 0x30003,
     LoRaPhyGPIO           = 0x30004,
-<<<<<<< HEAD
-    EthernetTAP           = 0x30005,
-=======
     Thread                = 0x30005,
     Eui64                 = 0x30006,
->>>>>>> 14ebb3a6
+    EthernetTAP           = 0x30007,
 
     // Cryptography
     Rng                   = 0x40001,

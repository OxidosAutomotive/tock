--- conflicted
+++ resolved
@@ -114,13 +114,8 @@
           # memory addresses such that tockloader can place the non-PIC apps
           # into the kernel binary properly.
           export TOCK_TARGETS="\
-<<<<<<< HEAD
-            rv32imc|rv32imc.0x00080060.0x40010000|0x00080060|0x40010000
-            rv32imc|rv32imc.0x00088060.0x40018000|0x00088060|0x40018000"
-=======
             rv32imc|rv32imc.0x00080080.0x40008000|0x00080080|0x40008000
             rv32imc|rv32imc.0x00088080.0x40010000|0x00088080|0x40010000"
->>>>>>> 14ebb3a6
           export LIBTOCK_C_APPS="\
             c_hello \
             tests/console/console_timeout \

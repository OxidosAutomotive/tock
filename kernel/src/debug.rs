// Licensed under the Apache License, Version 2.0 or the MIT License.
// SPDX-License-Identifier: Apache-2.0 OR MIT
// Copyright Tock Contributors 2022.

//! Support for in-kernel debugging.
//!
//! For printing, this module uses an internal buffer to write the strings into.
//! If you are writing and the buffer fills up, you can make the size of
//! `output_buffer` larger.
//!
//! Before debug interfaces can be used, the board file must assign them
//! hardware:
//!
//! ```ignore
//! kernel::debug::assign_gpios(
//!     Some(&sam4l::gpio::PA[13]),
//!     Some(&sam4l::gpio::PA[15]),
//!     None,
//! );
//!
//! components::debug_writer::DebugWriterComponent::new(
//!     uart_mux,
//!     create_capability!(kernel::capabilities::SetDebugWriterCapability)
//! )
//! .finalize(components::debug_writer_component_static!());
//! ```
//!
//! Example
//! -------
//!
//! ```no_run
//! # use kernel::{debug, debug_gpio, debug_verbose};
//! # fn main() {
//! # let i = 42;
//! debug!("Yes the code gets here with value {}", i);
//! debug_verbose!("got here"); // Includes message count, file, and line.
//!
//! debug_gpio!(0, toggle); // Toggles the first debug GPIO.
//!
//! # }
//! ```
//!
//! ```text
//! Yes the code gets here with value 42
//! TOCK_DEBUG(0): /tock/capsules/src/sensys.rs:24: got here
//! ```

use core::cell::Cell;
use core::fmt::{write, Arguments, Result, Write};
use core::panic::PanicInfo;
use core::ptr::addr_of_mut;
use core::str;

use crate::capabilities::SetDebugWriterCapability;
use crate::collections::queue::Queue;
use crate::collections::ring_buffer::RingBuffer;
use crate::hil;
use crate::platform::chip::Chip;
use crate::process::ProcessPrinter;
use crate::process::ProcessSlot;
use crate::processbuffer::ReadableProcessSlice;
use crate::utilities::binary_write::BinaryToWriteWrapper;
use crate::utilities::cells::NumericCellExt;
use crate::utilities::cells::{MapCell, OptionalCell, TakeCell};
use crate::ErrorCode;

/// Implementation of `std::io::Write` for `no_std`.
///
/// This takes bytes instead of a string (contrary to [`core::fmt::Write`]), but
/// we cannot use `std::io::Write' as it isn't available in `no_std` (due to
/// `std::io::Error` not being available).
///
/// Also, in our use cases, writes are infallible, so the write function cannot
/// return an `Err`, however it might not be able to write everything, so it
/// returns the number of bytes written.
///
/// See also the tracking issue:
/// <https://github.com/rust-lang/rfcs/issues/2262>.
pub trait IoWrite {
    fn write(&mut self, buf: &[u8]) -> usize;

    fn write_ring_buffer(&mut self, buf: &RingBuffer<'_, u8>) -> usize {
        let (left, right) = buf.as_slices();
        let mut total = 0;
        if let Some(slice) = left {
            total += self.write(slice);
        }
        if let Some(slice) = right {
            total += self.write(slice);
        }
        total
    }
}

///////////////////////////////////////////////////////////////////
// panic! support routines

/// Tock panic routine, without the infinite LED-blinking loop.
///
/// This is useful for boards which do not feature LEDs to blink or want to
/// implement their own behavior. This method returns after performing the panic
/// dump.
///
/// After this method returns, the system is no longer in a well-defined state.
/// Care must be taken on how one interacts with the system once this function
/// returns.
///
/// **NOTE:** The supplied `writer` must be synchronous.
pub unsafe fn panic_print<W: Write + IoWrite, C: Chip, PP: ProcessPrinter>(
    writer: &mut W,
    panic_info: &PanicInfo,
    nop: &dyn Fn(),
<<<<<<< HEAD
    processes: &'static [ProcessSlot],
=======
    processes: &'static [OptionalCell<&'static dyn Process>],
>>>>>>> a739b3f8
    chip: &'static Option<&'static C>,
    process_printer: &'static Option<&'static PP>,
) {
    panic_begin(nop);
    // Flush debug buffer if needed
    flush(writer);
    panic_banner(writer, panic_info);
    panic_cpu_state(chip, writer);

    // Some systems may enforce memory protection regions for the kernel, making
    // application memory inaccessible. However, printing process information
    // will attempt to access memory. If we are provided a chip reference,
    // attempt to disable userspace memory protection first:
    chip.map(|c| {
        use crate::platform::mmu::MpuMmuCommon;
        c.mmu().disable_user_protection()
    });
    panic_process_info(processes, process_printer, writer);
}

/// Tock default panic routine.
///
/// **NOTE:** The supplied `writer` must be synchronous.
///
/// This will print a detailed debugging message and then loop forever while
/// blinking an LED in a recognizable pattern.
pub unsafe fn panic<L: hil::led::Led, W: Write + IoWrite, C: Chip, PP: ProcessPrinter>(
    leds: &mut [&L],
    writer: &mut W,
    panic_info: &PanicInfo,
    nop: &dyn Fn(),
<<<<<<< HEAD
    processes: &'static [ProcessSlot],
=======
    processes: &'static [OptionalCell<&'static dyn Process>],
>>>>>>> a739b3f8
    chip: &'static Option<&'static C>,
    process_printer: &'static Option<&'static PP>,
) -> ! {
    // Call `panic_print` first which will print out the panic information and
    // return
    panic_print(writer, panic_info, nop, processes, chip, process_printer);

    // The system is no longer in a well-defined state, we cannot
    // allow this function to return
    //
    // Forever blink LEDs in an infinite loop
    panic_blink_forever(leds)
}

/// Generic panic entry.
///
/// This opaque method should always be called at the beginning of a board's
/// panic method to allow hooks for any core kernel cleanups that may be
/// appropriate.
pub unsafe fn panic_begin(nop: &dyn Fn()) {
    // Let any outstanding uart DMA's finish
    for _ in 0..200000 {
        nop();
    }
}

/// Lightweight prints about the current panic and kernel version.
///
/// **NOTE:** The supplied `writer` must be synchronous.
pub unsafe fn panic_banner<W: Write>(writer: &mut W, panic_info: &PanicInfo) {
    let _ = writer.write_fmt(format_args!("\r\n{}\r\n", panic_info));

    // Print version of the kernel
    let _ = writer.write_fmt(format_args!(
        "\tKernel version {}\r\n",
        option_env!("TOCK_KERNEL_VERSION").unwrap_or("unknown")
    ));
}

/// Print current machine (CPU) state.
///
/// **NOTE:** The supplied `writer` must be synchronous.
pub unsafe fn panic_cpu_state<W: Write, C: Chip>(
    chip: &'static Option<&'static C>,
    writer: &mut W,
) {
    chip.map(|c| {
        c.print_state(writer);
    });
}

/// More detailed prints about all processes.
///
/// **NOTE:** The supplied `writer` must be synchronous.
pub unsafe fn panic_process_info<PP: ProcessPrinter, W: Write>(
<<<<<<< HEAD
    processes: &'static [ProcessSlot],
=======
    procs: &'static [OptionalCell<&'static dyn Process>],
>>>>>>> a739b3f8
    process_printer: &'static Option<&'static PP>,
    writer: &mut W,
) {
    process_printer.map(|printer| {
        // print data about each process
        let _ = writer.write_fmt(format_args!("\r\n---| App Status |---\r\n"));
        for slot in processes {
            slot.proc.get().map(|process| {
                // Print the memory map and basic process info.
                //
                // Because we are using a synchronous printer we do not need to
                // worry about looping on the print function.
                printer.print_overview(process, &mut BinaryToWriteWrapper::new(writer), None);
                // Print all of the process details.
                process.print_full_process(writer);
            });
        }
    });
}

/// Blinks a recognizable pattern forever.
///
/// The LED will blink "sporadically" in a somewhat irregular pattern. This
/// should look different from a traditional blinking LED which typically blinks
/// with a consistent duty cycle. The panic blinking sequence is intentionally
/// unusual to make it easier to tell when a panic has occurred.
///
/// If a multi-color LED is used for the panic pattern, it is advised to turn
/// off other LEDs before calling this method.
///
/// Generally, boards should blink red during panic if possible, otherwise
/// choose the 'first' or most prominent LED. Some boards may find it
/// appropriate to blink multiple LEDs (e.g. one on the top and one on the
/// bottom), thus this method accepts an array, however most will only need one.
pub fn panic_blink_forever<L: hil::led::Led>(leds: &mut [&L]) -> ! {
    leds.iter_mut().for_each(|led| led.init());
    loop {
        for _ in 0..1000000 {
            leds.iter_mut().for_each(|led| led.on());
        }
        for _ in 0..100000 {
            leds.iter_mut().for_each(|led| led.off());
        }
        for _ in 0..1000000 {
            leds.iter_mut().for_each(|led| led.on());
        }
        for _ in 0..500000 {
            leds.iter_mut().for_each(|led| led.off());
        }
    }
}

// panic! support routines
///////////////////////////////////////////////////////////////////

///////////////////////////////////////////////////////////////////
// debug_gpio! support

/// Object to hold the assigned debugging GPIOs.
pub static mut DEBUG_GPIOS: (
    Option<&'static dyn hil::gpio::Pin>,
    Option<&'static dyn hil::gpio::Pin>,
    Option<&'static dyn hil::gpio::Pin>,
) = (None, None, None);

/// Map up to three GPIO pins to use for debugging.
pub unsafe fn assign_gpios(
    gpio0: Option<&'static dyn hil::gpio::Pin>,
    gpio1: Option<&'static dyn hil::gpio::Pin>,
    gpio2: Option<&'static dyn hil::gpio::Pin>,
) {
    DEBUG_GPIOS.0 = gpio0;
    DEBUG_GPIOS.1 = gpio1;
    DEBUG_GPIOS.2 = gpio2;
}

/// In-kernel gpio debugging that accepts any GPIO HIL method.
#[macro_export]
macro_rules! debug_gpio {
    ($i:tt, $method:ident $(,)?) => {{
        #[allow(unused_unsafe)]
        unsafe {
            $crate::debug::DEBUG_GPIOS.$i.map(|g| g.$method());
        }
    }};
}

///////////////////////////////////////////////////////////////////
// debug! and debug_verbose! support

/// Wrapper type that we need a mutable reference to for the
/// [`core::fmt::Write`] interface.
pub struct DebugWriterWrapper {
    dw: MapCell<&'static DebugWriter>,
}

/// Main type that we share with the UART provider and this debug module.
pub struct DebugWriter {
    // What provides the actual writing mechanism.
    uart: &'static dyn hil::uart::Transmit<'static>,
    // The buffer that is passed to the writing mechanism.
    output_buffer: TakeCell<'static, [u8]>,
    // An internal buffer that is used to hold debug!() calls as they come in.
    internal_buffer: TakeCell<'static, RingBuffer<'static, u8>>,
    // Number of debug!() calls.
    count: Cell<usize>,
}

/// Static variable that holds the kernel's reference to the debug tool.
///
/// This is needed so the `debug!()` macros have a reference to the object to
/// use.
static mut DEBUG_WRITER: Option<&'static mut DebugWriterWrapper> = None;

unsafe fn try_get_debug_writer() -> Option<&'static mut DebugWriterWrapper> {
    (*addr_of_mut!(DEBUG_WRITER)).as_deref_mut()
}

unsafe fn get_debug_writer() -> &'static mut DebugWriterWrapper {
    try_get_debug_writer().unwrap() // Unwrap fail = Must call `set_debug_writer_wrapper` in board initialization.
}

/// Function used by board main.rs to set a reference to the writer.
pub fn set_debug_writer_wrapper<C: SetDebugWriterCapability>(
    debug_writer: &'static mut DebugWriterWrapper,
    _cap: C,
) {
    unsafe {
        DEBUG_WRITER = Some(debug_writer);
    }
}

impl DebugWriterWrapper {
    pub fn new(dw: &'static DebugWriter) -> DebugWriterWrapper {
        DebugWriterWrapper {
            dw: MapCell::new(dw),
        }
    }
}

impl DebugWriter {
    pub fn new(
        uart: &'static dyn hil::uart::Transmit,
        out_buffer: &'static mut [u8],
        internal_buffer: &'static mut RingBuffer<'static, u8>,
    ) -> DebugWriter {
        DebugWriter {
            uart,
            output_buffer: TakeCell::new(out_buffer),
            internal_buffer: TakeCell::new(internal_buffer),
            count: Cell::new(0), // how many debug! calls
        }
    }

    fn increment_count(&self) {
        self.count.increment();
    }

    fn get_count(&self) -> usize {
        self.count.get()
    }

    /// Write as many of the bytes from the internal_buffer to the output
    /// mechanism as possible, returning the number written.
    fn publish_bytes(&self) -> usize {
        // Can only publish if we have the output_buffer. If we don't that is
        // fine, we will do it when the transmit done callback happens.
        self.internal_buffer.map_or(0, |ring_buffer| {
            if let Some(out_buffer) = self.output_buffer.take() {
                let mut count = 0;

                for dst in out_buffer.iter_mut() {
                    match ring_buffer.dequeue() {
                        Some(src) => {
                            *dst = src;
                            count += 1;
                        }
                        None => {
                            break;
                        }
                    }
                }

                if count != 0 {
                    // Transmit the data in the output buffer.
                    if let Err((_err, buf)) = self.uart.transmit_buffer(out_buffer, count) {
                        self.output_buffer.put(Some(buf));
                    } else {
                        self.output_buffer.put(None);
                    }
                }
                count
            } else {
                0
            }
        })
    }

    fn extract(&self) -> Option<&mut RingBuffer<'static, u8>> {
        self.internal_buffer.take()
    }

    fn available_len(&self) -> usize {
        self.internal_buffer.map_or(0, |rb| rb.available_len())
    }
}

impl hil::uart::TransmitClient for DebugWriter {
    fn transmitted_buffer(
        &self,
        buffer: &'static mut [u8],
        _tx_len: usize,
        _rcode: core::result::Result<(), ErrorCode>,
    ) {
        // Replace this buffer since we are done with it.
        self.output_buffer.replace(buffer);

        if self.internal_buffer.map_or(false, |buf| buf.has_elements()) {
            // Buffer not empty, go around again
            self.publish_bytes();
        }
    }
    fn transmitted_word(&self, _rcode: core::result::Result<(), ErrorCode>) {}
}

/// Pass through functions.
impl DebugWriterWrapper {
    fn increment_count(&self) {
        self.dw.map(|dw| {
            dw.increment_count();
        });
    }

    fn get_count(&self) -> usize {
        self.dw.map_or(0, |dw| dw.get_count())
    }

    fn publish_bytes(&self) -> usize {
        self.dw.map_or(0, |dw| dw.publish_bytes())
    }

    fn extract(&self) -> Option<&mut RingBuffer<'static, u8>> {
        self.dw.map_or(None, |dw| dw.extract())
    }

    fn available_len(&self) -> usize {
        const FULL_MSG: &[u8] = b"\n*** DEBUG BUFFER FULL ***\n";
        self.dw
            .map_or(0, |dw| dw.available_len().saturating_sub(FULL_MSG.len()))
    }
}

impl IoWrite for DebugWriterWrapper {
    fn write(&mut self, bytes: &[u8]) -> usize {
        const FULL_MSG: &[u8] = b"\n*** DEBUG BUFFER FULL ***\n";
        self.dw.map_or(0, |dw| {
            dw.internal_buffer.map_or(0, |ring_buffer| {
                let available_len_for_msg =
                    ring_buffer.available_len().saturating_sub(FULL_MSG.len());

                if available_len_for_msg >= bytes.len() {
                    for &b in bytes {
                        ring_buffer.enqueue(b);
                    }
                    bytes.len()
                } else {
                    for &b in &bytes[..available_len_for_msg] {
                        ring_buffer.enqueue(b);
                    }
                    // When the buffer is close to full, print a warning and drop the current
                    // string.
                    for &b in FULL_MSG {
                        ring_buffer.enqueue(b);
                    }
                    available_len_for_msg
                }
            })
        })
    }
}

impl Write for DebugWriterWrapper {
    fn write_str(&mut self, s: &str) -> Result {
        self.write(s.as_bytes());
        Ok(())
    }
}

/// Write a debug message without a trailing newline.
pub fn debug_print(args: Arguments) {
    let writer = unsafe { get_debug_writer() };

    let _ = write(writer, args);
    writer.publish_bytes();
}

/// Write a debug message with a trailing newline.
pub fn debug_println(args: Arguments) {
    let writer = unsafe { get_debug_writer() };

    let _ = write(writer, args);
    let _ = writer.write_str("\r\n");
    writer.publish_bytes();
}

/// Write a [`ReadableProcessSlice`] to the debug output.
pub fn debug_slice(slice: &ReadableProcessSlice) -> usize {
    let writer = unsafe { get_debug_writer() };
    let mut total = 0;
    for b in slice.iter() {
        let buf: [u8; 1] = [b.get(); 1];
        let count = writer.write(&buf);
        if count > 0 {
            total += count;
        } else {
            break;
        }
    }
    writer.publish_bytes();
    total
}

/// Return how many bytes are remaining in the internal debug buffer.
pub fn debug_available_len() -> usize {
    let writer = unsafe { get_debug_writer() };
    writer.available_len()
}

fn write_header(writer: &mut DebugWriterWrapper, (file, line): &(&'static str, u32)) -> Result {
    writer.increment_count();
    let count = writer.get_count();
    writer.write_fmt(format_args!("TOCK_DEBUG({}): {}:{}: ", count, file, line))
}

/// Write a debug message with file and line information without a trailing
/// newline.
pub fn debug_verbose_print(args: Arguments, file_line: &(&'static str, u32)) {
    let writer = unsafe { get_debug_writer() };

    let _ = write_header(writer, file_line);
    let _ = write(writer, args);
    writer.publish_bytes();
}

/// Write a debug message with file and line information with a trailing
/// newline.
pub fn debug_verbose_println(args: Arguments, file_line: &(&'static str, u32)) {
    let writer = unsafe { get_debug_writer() };

    let _ = write_header(writer, file_line);
    let _ = write(writer, args);
    let _ = writer.write_str("\r\n");
    writer.publish_bytes();
}

/// In-kernel `println()` debugging.
#[macro_export]
macro_rules! debug {
    () => ({
        // Allow an empty debug!() to print the location when hit
        debug!("")
    });
    ($msg:expr $(,)?) => ({
        $crate::debug::debug_println(format_args!($msg));
    });
    ($fmt:expr, $($arg:tt)+) => ({
        $crate::debug::debug_println(format_args!($fmt, $($arg)+));
    });
}

/// In-kernel `println()` debugging that can take a process slice.
#[macro_export]
macro_rules! debug_process_slice {
    ($msg:expr $(,)?) => {{
        $crate::debug::debug_slice($msg)
    }};
}

/// In-kernel `println()` debugging with filename and line numbers.
#[macro_export]
macro_rules! debug_verbose {
    () => ({
        // Allow an empty debug_verbose!() to print the location when hit
        debug_verbose!("")
    });
    ($msg:expr $(,)?) => ({
        $crate::debug::debug_verbose_println(format_args!($msg), {
            // TODO: Maybe make opposite choice of panic!, no `static`, more
            // runtime code for less static data
            static _FILE_LINE: (&'static str, u32) = (file!(), line!());
            &_FILE_LINE
        })
    });
    ($fmt:expr, $($arg:tt)+) => ({
        $crate::debug::debug_verbose_println(format_args!($fmt, $($arg)+), {
            static _FILE_LINE: (&'static str, u32) = (file!(), line!());
            &_FILE_LINE
        })
    });
}

/// Prints out the expression and its location, then returns it.
///
/// ```rust,ignore
/// let foo: u8 = debug_expr!(0xff);
/// // Prints [main.rs:2] 0xff = 255
/// ```
/// Taken straight from Rust `std::dbg`.
#[macro_export]
macro_rules! debug_expr {
    // NOTE: We cannot use `concat!` to make a static string as a format
    // argument of `eprintln!` because `file!` could contain a `{` or `$val`
    // expression could be a block (`{ .. }`), in which case the `eprintln!`
    // will be malformed.
    () => {
        $crate::debug!("[{}:{}]", file!(), line!())
    };
    ($val:expr $(,)?) => {
        // Use of `match` here is intentional because it affects the lifetimes
        // of temporaries - https://stackoverflow.com/a/48732525/1063961
        match $val {
            tmp => {
                $crate::debug!("[{}:{}] {} = {:#?}",
                    file!(), line!(), stringify!($val), &tmp);
                tmp
            }
        }
    };
    ($($val:expr),+ $(,)?) => {
        ($($crate::debug_expr!($val)),+,)
    };
}

/// Flush any stored messages to the output writer.
pub unsafe fn flush<W: Write + IoWrite>(writer: &mut W) {
    if let Some(debug_writer) = try_get_debug_writer() {
        if let Some(ring_buffer) = debug_writer.extract() {
            if ring_buffer.has_elements() {
                let _ = writer.write_str(
                    "\r\n---| Debug buffer not empty. Flushing. May repeat some of last message(s):\r\n",
                );

                writer.write_ring_buffer(ring_buffer);
            }
        }
    } else {
        let _ = writer.write_str(
            "\r\n---| Global debug writer not registered.\
             \r\n     Call `set_debug_writer_wrapper` in board initialization.\r\n",
        );
    }
}<|MERGE_RESOLUTION|>--- conflicted
+++ resolved
@@ -61,7 +61,7 @@
 use crate::processbuffer::ReadableProcessSlice;
 use crate::utilities::binary_write::BinaryToWriteWrapper;
 use crate::utilities::cells::NumericCellExt;
-use crate::utilities::cells::{MapCell, OptionalCell, TakeCell};
+use crate::utilities::cells::{MapCell, TakeCell};
 use crate::ErrorCode;
 
 /// Implementation of `std::io::Write` for `no_std`.
@@ -110,11 +110,7 @@
     writer: &mut W,
     panic_info: &PanicInfo,
     nop: &dyn Fn(),
-<<<<<<< HEAD
     processes: &'static [ProcessSlot],
-=======
-    processes: &'static [OptionalCell<&'static dyn Process>],
->>>>>>> a739b3f8
     chip: &'static Option<&'static C>,
     process_printer: &'static Option<&'static PP>,
 ) {
@@ -146,11 +142,7 @@
     writer: &mut W,
     panic_info: &PanicInfo,
     nop: &dyn Fn(),
-<<<<<<< HEAD
     processes: &'static [ProcessSlot],
-=======
-    processes: &'static [OptionalCell<&'static dyn Process>],
->>>>>>> a739b3f8
     chip: &'static Option<&'static C>,
     process_printer: &'static Option<&'static PP>,
 ) -> ! {
@@ -206,11 +198,7 @@
 ///
 /// **NOTE:** The supplied `writer` must be synchronous.
 pub unsafe fn panic_process_info<PP: ProcessPrinter, W: Write>(
-<<<<<<< HEAD
     processes: &'static [ProcessSlot],
-=======
-    procs: &'static [OptionalCell<&'static dyn Process>],
->>>>>>> a739b3f8
     process_printer: &'static Option<&'static PP>,
     writer: &mut W,
 ) {

--- conflicted
+++ resolved
@@ -51,13 +51,9 @@
     type StaticInput = ();
     type Output = &'static nrf51822_serialization::Nrf51822Serialization<'static>;
 
-<<<<<<< HEAD
     unsafe fn finalize(self, _s: Self::StaticInput) -> Self::Output {
-=======
-    unsafe fn finalize(&mut self, _s: Self::StaticInput) -> Self::Output {
         let grant_cap = create_capability!(capabilities::MemoryAllocationCapability);
 
->>>>>>> e62c86c2
         let nrf_serialization = static_init!(
             nrf51822_serialization::Nrf51822Serialization<'static>,
             nrf51822_serialization::Nrf51822Serialization::new(

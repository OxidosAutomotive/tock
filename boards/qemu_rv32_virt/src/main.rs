--- conflicted
+++ resolved
@@ -28,15 +28,8 @@
 
 pub const NUM_PROCS: usize = 4;
 
-<<<<<<< HEAD
 /// Static variables used by io.rs.
 static mut PROCESSES: Option<&'static ProcessArray<NUM_PROCS>> = None;
-=======
-// Actual memory for holding the active process structures. Need an empty list
-// at least.
-static mut PROCESSES: [OptionalCell<&'static dyn kernel::process::Process>; NUM_PROCS] =
-    [const { OptionalCell::empty() }; NUM_PROCS];
->>>>>>> a739b3f8
 
 // Reference to the chip for panic dumps.
 static mut CHIP: Option<&'static QemuRv32VirtChip<QemuRv32VirtDefaultPeripherals>> = None;
@@ -275,21 +268,16 @@
             allocated_kernel_peripheral_memory,
         );
 
-    // Create a board kernel instance
-<<<<<<< HEAD
-
     // Create an array to hold process references.
     let processes = components::process_array::ProcessArrayComponent::new()
         .finalize(components::process_array_component_static!(NUM_PROCS));
     PROCESSES = Some(processes);
 
-    // Setup space to store the core kernel data structure.
-    let board_kernel = static_init!(kernel::Kernel, kernel::Kernel::new(processes.as_slice()));
-=======
+    // Create a board kernel instance
     let board_kernel = static_init!(
         kernel::Kernel,
         kernel::Kernel::new(
-            &*core::ptr::addr_of!(PROCESSES),
+            processes.as_slice(),
             ram_allocator,
             mapped_kernel_rom_memory,
             mapped_kernel_prog_memory,
@@ -297,7 +285,6 @@
             mapped_kernel_peripheral_memory,
         )
     );
->>>>>>> a739b3f8
 
     // ---------- QEMU-SYSTEM-RISCV32 "virt" MACHINE PERIPHERALS ----------
 

--- conflicted
+++ resolved
@@ -67,38 +67,4 @@
     pub dirclr: VolatileCell<u32>,
     _reserved2: [u32; 120],
     pub pin_cnf: [VolatileCell<u32>; 32],
-}
-
-<<<<<<< HEAD
-pub const RNG_BASE: usize = 0x4000D000;
-#[repr(C)]
-pub struct RNG_REGS {
-    pub task_start: VolatileCell<u32>,   // 0x000 - 0x004
-    pub task_stop: VolatileCell<u32>,    // 0x004 - 0x008
-    pub _reserved1: [u32; 62],           // 0x008 - 0x100
-    pub event_valrdy: VolatileCell<u32>, // 0x100 - 0x104
-    pub _reserved2: [u32; 63],           // 0x104 - 0x200
-    pub shorts: VolatileCell<u32>,       // 0x200 - 0x204
-    pub _reserved3: [u32; 63],           // 0x204 - 0x300
-    pub inten: VolatileCell<u32>,        // 0x300 - 0x304
-    pub intenset: VolatileCell<u32>,     // 0x304 - 0x308
-    pub intenclr: VolatileCell<u32>,     // 0x308 - 0x30c
-    pub _reserved4: [u32; 126],          // 0x30c - 0x504
-    pub config: VolatileCell<u32>,       // 0x504 - 0x508
-    pub value: VolatileCell<u32>,        // 0x508 - 0x50c
-=======
-pub const TEMP_BASE: usize = 0x4000C000;
-#[repr(C)]
-pub struct TEMP_REGS {
-    pub task_start: VolatileCell<u32>,    // 0x000 - 0x004
-    pub task_stop: VolatileCell<u32>,     // 0x004 - 0x008
-    pub _reserved1: [u32; 62],            // 0x008 - 0x100
-    pub event_datardy: VolatileCell<u32>, // 0x100 - 0x104
-    pub _reserved2: [u32; 127],           // 0x104 - 0x300
-    pub inten: VolatileCell<u32>,         // 0x300 - 0x304
-    pub intenset: VolatileCell<u32>,      // 0x304 - 0x308
-    pub intenclr: VolatileCell<u32>,      // 0x308 - 0x30c
-    pub _reserved3: [u32; 127],           // 0x30c - 0x508
-    pub temp: VolatileCell<u32>,          // 0x508 - 0x50c
->>>>>>> 47fce4a5
 }
--- conflicted
+++ resolved
@@ -1101,57 +1101,57 @@
 
     // Ethernet MAC PTP clock
 
-    fn is_enabled_ethernet_macptp_clock(&self) -> bool {
+    pub(crate) fn is_enabled_ethernet_macptp_clock(&self) -> bool {
         self.registers.ahb1enr.is_set(AHB1ENR::ETHMACPTPEN)
     }
 
-    fn enable_ethernet_macptp_clock(&self) {
+    pub(crate) fn enable_ethernet_macptp_clock(&self) {
         self.registers.ahb1enr.modify(AHB1ENR::ETHMACPTPEN::SET);
     }
 
-    fn disable_ethernet_macptp_clock(&self) {
+    pub(crate) fn disable_ethernet_macptp_clock(&self) {
         self.registers.ahb1enr.modify(AHB1ENR::ETHMACPTPEN::CLEAR);
     }
 
     // Ethernet MAC RX clock
 
-    fn is_enabled_ethernet_macrx_clock(&self) -> bool {
+    pub(crate) fn is_enabled_ethernet_macrx_clock(&self) -> bool {
         self.registers.ahb1enr.is_set(AHB1ENR::ETHMACRXEN)
     }
 
-    fn enable_ethernet_macrx_clock(&self) {
+    pub(crate) fn enable_ethernet_macrx_clock(&self) {
         self.registers.ahb1enr.modify(AHB1ENR::ETHMACRXEN::SET);
     }
 
-    fn disable_ethernet_macrx_clock(&self) {
+    pub(crate) fn disable_ethernet_macrx_clock(&self) {
         self.registers.ahb1enr.modify(AHB1ENR::ETHMACRXEN::CLEAR);
     }
 
     // Ethernet MAC TX clock
 
-    fn is_enabled_ethernet_mactx_clock(&self) -> bool {
+    pub(crate) fn is_enabled_ethernet_mactx_clock(&self) -> bool {
         self.registers.ahb1enr.is_set(AHB1ENR::ETHMACTXEN)
     }
 
-    fn enable_ethernet_mactx_clock(&self) {
+    pub(crate) fn enable_ethernet_mactx_clock(&self) {
         self.registers.ahb1enr.modify(AHB1ENR::ETHMACTXEN::SET);
     }
 
-    fn disable_ethernet_mactx_clock(&self) {
+    pub(crate) fn disable_ethernet_mactx_clock(&self) {
         self.registers.ahb1enr.modify(AHB1ENR::ETHMACTXEN::CLEAR);
     }
 
     // Ethernet MAC clock
 
-    fn is_enabled_ethernet_mac_clock(&self) -> bool {
+    pub(crate) fn is_enabled_ethernet_mac_clock(&self) -> bool {
         self.registers.ahb1enr.is_set(AHB1ENR::ETHMACEN)
     }
 
-    fn enable_ethernet_mac_clock(&self) {
+    pub(crate) fn enable_ethernet_mac_clock(&self) {
         self.registers.ahb1enr.modify(AHB1ENR::ETHMACEN::SET);
     }
 
-    fn disable_ethernet_mac_clock(&self) {
+    pub(crate) fn disable_ethernet_mac_clock(&self) {
         self.registers.ahb1enr.modify(AHB1ENR::ETHMACEN::CLEAR);
     }
 
@@ -1596,286 +1596,4 @@
             APBPrescaler::DivideBy16 => 16,
         }
     }
-<<<<<<< HEAD
-}
-
-pub struct PeripheralClock<'a> {
-    pub clock: PeripheralClockType,
-    rcc: &'a Rcc,
-}
-
-/// Bus + Clock name for the peripherals
-pub enum PeripheralClockType {
-    AHB1(HCLK1),
-    AHB2(HCLK2),
-    AHB3(HCLK3),
-    APB1(PCLK1),
-    APB2(PCLK2),
-}
-
-/// Peripherals clocked by HCLK1
-pub enum HCLK1 {
-    ETHMACPTPEN,
-    ETHMACRXEN,
-    ETHMACTXEN,
-    ETHMACEN,
-    DMA1,
-    DMA2,
-    GPIOH,
-    GPIOG,
-    GPIOF,
-    GPIOE,
-    GPIOD,
-    GPIOC,
-    GPIOB,
-    GPIOA,
-}
-
-/// Peripherals clocked by HCLK3
-pub enum HCLK3 {
-    FMC,
-}
-
-/// Peripherals clocked by HCLK2
-pub enum HCLK2 {
-    RNG,
-    OTGFS,
-}
-
-/// Peripherals clocked by PCLK1
-pub enum PCLK1 {
-    TIM2,
-    USART2,
-    USART3,
-    SPI3,
-    I2C1,
-    CAN1,
-}
-
-/// Peripherals clocked by PCLK2
-pub enum PCLK2 {
-    USART1,
-    ADC1,
-    SYSCFG,
-}
-
-impl<'a> PeripheralClock<'a> {
-    pub const fn new(clock: PeripheralClockType, rcc: &'a Rcc) -> Self {
-        Self { clock, rcc }
-    }
-
-    pub fn configure_rng_clock(&self) {
-        self.rcc.configure_rng_clock();
-    }
-}
-
-impl<'a> ClockInterface for PeripheralClock<'a> {
-    fn is_enabled(&self) -> bool {
-        match self.clock {
-            PeripheralClockType::AHB1(ref v) => match v {
-                HCLK1::ETHMACPTPEN => self.rcc.is_enabled_ethernet_macptp_clock(),
-                HCLK1::ETHMACRXEN => self.rcc.is_enabled_ethernet_macrx_clock(),
-                HCLK1::ETHMACTXEN => self.rcc.is_enabled_ethernet_mactx_clock(),
-                HCLK1::ETHMACEN => self.rcc.is_enabled_ethernet_mac_clock(),
-                HCLK1::DMA1 => self.rcc.is_enabled_dma1_clock(),
-                HCLK1::DMA2 => self.rcc.is_enabled_dma2_clock(),
-                HCLK1::GPIOH => self.rcc.is_enabled_gpioh_clock(),
-                HCLK1::GPIOG => self.rcc.is_enabled_gpiog_clock(),
-                HCLK1::GPIOF => self.rcc.is_enabled_gpiof_clock(),
-                HCLK1::GPIOE => self.rcc.is_enabled_gpioe_clock(),
-                HCLK1::GPIOD => self.rcc.is_enabled_gpiod_clock(),
-                HCLK1::GPIOC => self.rcc.is_enabled_gpioc_clock(),
-                HCLK1::GPIOB => self.rcc.is_enabled_gpiob_clock(),
-                HCLK1::GPIOA => self.rcc.is_enabled_gpioa_clock(),
-            },
-            PeripheralClockType::AHB2(ref v) => match v {
-                HCLK2::RNG => self.rcc.is_enabled_rng_clock(),
-                HCLK2::OTGFS => self.rcc.is_enabled_otgfs_clock(),
-            },
-            PeripheralClockType::AHB3(ref v) => match v {
-                HCLK3::FMC => self.rcc.is_enabled_fmc_clock(),
-            },
-            PeripheralClockType::APB1(ref v) => match v {
-                PCLK1::TIM2 => self.rcc.is_enabled_tim2_clock(),
-                PCLK1::USART2 => self.rcc.is_enabled_usart2_clock(),
-                PCLK1::USART3 => self.rcc.is_enabled_usart3_clock(),
-                PCLK1::I2C1 => self.rcc.is_enabled_i2c1_clock(),
-                PCLK1::SPI3 => self.rcc.is_enabled_spi3_clock(),
-                PCLK1::CAN1 => self.rcc.is_enabled_can1_clock(),
-            },
-            PeripheralClockType::APB2(ref v) => match v {
-                PCLK2::USART1 => self.rcc.is_enabled_usart1_clock(),
-                PCLK2::ADC1 => self.rcc.is_enabled_adc1_clock(),
-                PCLK2::SYSCFG => self.rcc.is_enabled_syscfg_clock(),
-            },
-        }
-    }
-
-    fn enable(&self) {
-        match self.clock {
-            PeripheralClockType::AHB1(ref v) => match v {
-                HCLK1::ETHMACPTPEN => self.rcc.enable_ethernet_macptp_clock(),
-                HCLK1::ETHMACRXEN => self.rcc.enable_ethernet_macrx_clock(),
-                HCLK1::ETHMACTXEN => self.rcc.enable_ethernet_mactx_clock(),
-                HCLK1::ETHMACEN => self.rcc.enable_ethernet_mac_clock(),
-                HCLK1::DMA1 => {
-                    self.rcc.enable_dma1_clock();
-                }
-                HCLK1::DMA2 => {
-                    self.rcc.enable_dma2_clock();
-                }
-                HCLK1::GPIOH => {
-                    self.rcc.enable_gpioh_clock();
-                }
-                HCLK1::GPIOG => {
-                    self.rcc.enable_gpiog_clock();
-                }
-                HCLK1::GPIOF => {
-                    self.rcc.enable_gpiof_clock();
-                }
-                HCLK1::GPIOE => {
-                    self.rcc.enable_gpioe_clock();
-                }
-                HCLK1::GPIOD => {
-                    self.rcc.enable_gpiod_clock();
-                }
-                HCLK1::GPIOC => {
-                    self.rcc.enable_gpioc_clock();
-                }
-                HCLK1::GPIOB => {
-                    self.rcc.enable_gpiob_clock();
-                }
-                HCLK1::GPIOA => {
-                    self.rcc.enable_gpioa_clock();
-                }
-            },
-            PeripheralClockType::AHB2(ref v) => match v {
-                HCLK2::RNG => {
-                    self.rcc.enable_rng_clock();
-                }
-                HCLK2::OTGFS => {
-                    self.rcc.enable_otgfs_clock();
-                }
-            },
-            PeripheralClockType::AHB3(ref v) => match v {
-                HCLK3::FMC => self.rcc.enable_fmc_clock(),
-            },
-            PeripheralClockType::APB1(ref v) => match v {
-                PCLK1::TIM2 => {
-                    self.rcc.enable_tim2_clock();
-                }
-                PCLK1::USART2 => {
-                    self.rcc.enable_usart2_clock();
-                }
-                PCLK1::USART3 => {
-                    self.rcc.enable_usart3_clock();
-                }
-                PCLK1::I2C1 => {
-                    self.rcc.enable_i2c1_clock();
-                }
-                PCLK1::SPI3 => {
-                    self.rcc.enable_spi3_clock();
-                }
-                PCLK1::CAN1 => {
-                    self.rcc.enable_can1_clock();
-                }
-            },
-            PeripheralClockType::APB2(ref v) => match v {
-                PCLK2::USART1 => {
-                    self.rcc.enable_usart1_clock();
-                }
-                PCLK2::ADC1 => {
-                    self.rcc.enable_adc1_clock();
-                }
-                PCLK2::SYSCFG => {
-                    self.rcc.enable_syscfg_clock();
-                }
-            },
-        }
-    }
-
-    fn disable(&self) {
-        match self.clock {
-            PeripheralClockType::AHB1(ref v) => match v {
-                HCLK1::ETHMACPTPEN => self.rcc.disable_ethernet_macptp_clock(),
-                HCLK1::ETHMACRXEN => self.rcc.disable_ethernet_macrx_clock(),
-                HCLK1::ETHMACTXEN => self.rcc.disable_ethernet_mactx_clock(),
-                HCLK1::ETHMACEN => self.rcc.disable_ethernet_mac_clock(),
-                HCLK1::DMA1 => {
-                    self.rcc.disable_dma1_clock();
-                }
-                HCLK1::DMA2 => {
-                    self.rcc.disable_dma2_clock();
-                }
-                HCLK1::GPIOH => {
-                    self.rcc.disable_gpioh_clock();
-                }
-                HCLK1::GPIOG => {
-                    self.rcc.disable_gpiog_clock();
-                }
-                HCLK1::GPIOF => {
-                    self.rcc.disable_gpiof_clock();
-                }
-                HCLK1::GPIOE => {
-                    self.rcc.disable_gpioe_clock();
-                }
-                HCLK1::GPIOD => {
-                    self.rcc.disable_gpiod_clock();
-                }
-                HCLK1::GPIOC => {
-                    self.rcc.disable_gpioc_clock();
-                }
-                HCLK1::GPIOB => {
-                    self.rcc.disable_gpiob_clock();
-                }
-                HCLK1::GPIOA => {
-                    self.rcc.disable_gpioa_clock();
-                }
-            },
-            PeripheralClockType::AHB2(ref v) => match v {
-                HCLK2::RNG => {
-                    self.rcc.disable_rng_clock();
-                }
-                HCLK2::OTGFS => {
-                    self.rcc.disable_otgfs_clock();
-                }
-            },
-            PeripheralClockType::AHB3(ref v) => match v {
-                HCLK3::FMC => self.rcc.disable_fmc_clock(),
-            },
-            PeripheralClockType::APB1(ref v) => match v {
-                PCLK1::TIM2 => {
-                    self.rcc.disable_tim2_clock();
-                }
-                PCLK1::USART2 => {
-                    self.rcc.disable_usart2_clock();
-                }
-                PCLK1::USART3 => {
-                    self.rcc.disable_usart3_clock();
-                }
-                PCLK1::I2C1 => {
-                    self.rcc.disable_i2c1_clock();
-                }
-                PCLK1::SPI3 => {
-                    self.rcc.disable_spi3_clock();
-                }
-                PCLK1::CAN1 => {
-                    self.rcc.disable_can1_clock();
-                }
-            },
-            PeripheralClockType::APB2(ref v) => match v {
-                PCLK2::USART1 => {
-                    self.rcc.disable_usart1_clock();
-                }
-                PCLK2::ADC1 => {
-                    self.rcc.disable_adc1_clock();
-                }
-                PCLK2::SYSCFG => {
-                    self.rcc.disable_syscfg_clock();
-                }
-            },
-        }
-    }
-=======
->>>>>>> 14ebb3a6
 }
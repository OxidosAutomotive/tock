--- conflicted
+++ resolved
@@ -218,13 +218,8 @@
         self.rcc.enable_pll_clock();
 
         // Wait until the PLL clock is locked.
-<<<<<<< HEAD
         // 1000 was obtained by running tests in release mode
         for _ in 0..1000 {
-=======
-        // 200 was obtained by running tests in release mode
-        for _ in 0..200 {
->>>>>>> d7abdcf3
             if self.rcc.is_locked_pll_clock() {
                 return Ok(());
             }

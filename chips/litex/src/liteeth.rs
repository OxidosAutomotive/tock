--- conflicted
+++ resolved
@@ -12,13 +12,8 @@
 use core::cell::Cell;
 use core::slice;
 use kernel::debug;
-<<<<<<< HEAD
-use kernel::hil::ethernet::{EthernetAdapter, EthernetAdapterClient};
-use kernel::utilities::cells::{OptionalCell, TakeCell};
-=======
 use kernel::hil::ethernet::{EthernetAdapterDatapath, EthernetAdapterDatapathClient};
 use kernel::utilities::cells::{MapCell, OptionalCell, TakeCell};
->>>>>>> 6a728b7d
 use kernel::utilities::StaticRef;
 use kernel::ErrorCode;
 
@@ -82,26 +77,16 @@
     }
 }
 
-<<<<<<< HEAD
-pub struct LiteEth<'a, R: LiteXSoCRegisterConfiguration> {
-=======
 pub struct LiteEth<'a, const MAX_TX_SLOTS: usize, R: LiteXSoCRegisterConfiguration> {
->>>>>>> 6a728b7d
     mac_regs: StaticRef<LiteEthMacRegisters<R>>,
     mac_memory_base: usize,
     mac_memory_len: usize,
     slot_size: usize,
     rx_slots: usize,
     tx_slots: usize,
-<<<<<<< HEAD
-    client: OptionalCell<&'a dyn EthernetAdapterClient>,
-    tx_packet: TakeCell<'static, [u8]>,
-    tx_packet_info: TakeCell<'static, [(usize, u16)]>,
-=======
     client: OptionalCell<&'a dyn EthernetAdapterDatapathClient>,
     tx_frame: TakeCell<'static, [u8]>,
     tx_frame_info: MapCell<[(usize, u16); MAX_TX_SLOTS]>,
->>>>>>> 6a728b7d
     initialized: Cell<bool>,
 }
 
@@ -113,12 +98,7 @@
         slot_size: usize,
         rx_slots: usize,
         tx_slots: usize,
-<<<<<<< HEAD
-        tx_packet_info: &'static mut [(usize, u16)],
-    ) -> LiteEth<'a, R> {
-=======
     ) -> Self {
->>>>>>> 6a728b7d
         LiteEth {
             mac_regs,
             mac_memory_base,
@@ -127,13 +107,8 @@
             rx_slots,
             tx_slots,
             client: OptionalCell::empty(),
-<<<<<<< HEAD
-            tx_packet: TakeCell::empty(),
-            tx_packet_info: TakeCell::new(tx_packet_info),
-=======
             tx_frame: TakeCell::empty(),
             tx_frame_info: MapCell::new([(0, 0); MAX_TX_SLOTS]),
->>>>>>> 6a728b7d
             initialized: Cell::new(false),
         }
     }
@@ -153,25 +128,6 @@
         assert!(self.rx_slots > 0, "LiteEth: no RX slot");
         assert!(self.tx_slots > 0, "LiteEth: no TX slot");
 
-<<<<<<< HEAD
-        // Sanity check the length of the packet info buffer, must be
-        // the same as the number of tx slots
-        assert!(
-            self.tx_packet_info.map(|i| i.len()).unwrap() == self.tx_slots,
-            "LiteEth: tx_packet_info.len() must be equal to tx_slots"
-        );
-
-        // Disable TX events (first enabled when a packet is sent)
-        self.mac_regs.tx_ev().disable_event(LITEETH_TX_EVENT);
-
-        // Clear all pending RX & TX events (there might be leftovers
-        // from the bootloader or a reboot, for which we don't want to
-        // generate an event)
-        //
-        // This is not sufficient to guarantee that all events will be
-        // cleared then. A packet could still be in reception or
-        // transmit.
-=======
         // Sanity check the length of the frame_info buffer, must be able to fit
         // all `tx_slots` requested at runtime.
         assert!(
@@ -189,19 +145,12 @@
         //
         // This is not sufficient to guarantee that all events will be cleared
         // then. A frame could still be in reception or transmit.
->>>>>>> 6a728b7d
         while self.mac_regs.rx_ev().event_pending(LITEETH_RX_EVENT) {
             self.mac_regs.rx_ev().clear_event(LITEETH_RX_EVENT);
         }
         while self.mac_regs.tx_ev().event_pending(LITEETH_TX_EVENT) {
             self.mac_regs.tx_ev().clear_event(LITEETH_TX_EVENT);
         }
-<<<<<<< HEAD
-
-        // Enable RX events
-        self.mac_regs.rx_ev().enable_event(LITEETH_RX_EVENT);
-=======
->>>>>>> 6a728b7d
 
         self.initialized.set(true);
     }
@@ -228,12 +177,13 @@
     fn rx_interrupt(&self) {
         // Get the frame length
         let pkt_len = self.mac_regs.rx_length.get();
-<<<<<<< HEAD
-
-        // Obtain the packet slot id
+
+        // Obtain the frame slot id
         let slot_id: usize = self.mac_regs.rx_slot.get().into();
 
-        // // Obtain the packet reception timestamp
+        // Obtain the frame reception timestamp. The `rx_timestamp` register is
+        // optional and disabled by default.
+        //
         // let timestamp = self.mac_regs.rx_timestamp.get();
 
         // Get the slot buffer reference
@@ -242,37 +192,6 @@
                 .expect("LiteEth: invalid RX slot id")
         };
 
-        // Give the client read-only access to the packet data
-        self.client
-            .map(|client| client.rx_packet(&slot[..(pkt_len as usize)], None));
-
-        // Since all data is copied, acknowledge the interrupt
-        // so that the slot is ready for use again
-        self.mac_regs.rx_ev().clear_event(LITEETH_RX_EVENT);
-
-        // Just in case it was disabled
-        self.mac_regs.rx_ev().enable_event(LITEETH_RX_EVENT);
-    }
-
-    fn tx_interrupt(&self) {
-        // // Store information about the packet that has been sent (from
-        // // the return channel)
-=======
-
-        // Obtain the frame slot id
-        let slot_id: usize = self.mac_regs.rx_slot.get().into();
-
-        // Obtain the frame reception timestamp. The `rx_timestamp` register is
-        // optional and disabled by default.
-        //
-        // let timestamp = self.mac_regs.rx_timestamp.get();
-
-        // Get the slot buffer reference
-        let slot = unsafe {
-            self.get_slot_buffer(false, slot_id)
-                .expect("LiteEth: invalid RX slot id")
-        };
-
         // Give the client read-only access to the frame data
         self.client
             .map(|client| client.received_frame(&slot[..(pkt_len as usize)], None));
@@ -287,51 +206,14 @@
         // channel). Uncomment the below lines if hardware timestamping is
         // enabled and frame TX timestamps are supposed to be recorded.
         //
->>>>>>> 6a728b7d
         // let res_slot = self.mac_regs.tx_timestamp_slot.get();
         // let res_timestamp = self.mac_regs.tx_timestamp.get();
 
         // Acknowledge the event, removing the tx_res fields from the FIFO
         self.mac_regs.tx_ev().clear_event(LITEETH_TX_EVENT);
 
-<<<<<<< HEAD
-        if self.tx_packet.is_none() {
-            debug!("LiteEth: tx interrupt called without tx_packet set");
-        }
-
-        // We use only one slot, so this event is unambiguous
-        let packet = self
-            .tx_packet
-            .take()
-            .expect("LiteEth: TakeCell empty in tx callback");
-
-        // Retrieve the previously stored packet information for this
-        // slot.
-        let slot_id = 0; // currently only use one TX slot
-        let (packet_identifier, len) = self
-            .tx_packet_info
-            .map(|pkt_info| pkt_info[slot_id])
-            .unwrap();
-
-        self.client
-            .map(move |client| client.tx_done(Ok(()), packet, len, packet_identifier, None));
-    }
-
-    pub fn service_interrupt(&self) {
-        // The interrupt could've been generated by both a packet
-        // being received or finished transmitting. Check and handle
-        // both cases
-
-        while self.mac_regs.rx_ev().event_asserted(LITEETH_RX_EVENT) {
-            self.rx_interrupt();
-        }
-
-        while self.mac_regs.tx_ev().event_asserted(LITEETH_TX_EVENT) {
-            self.tx_interrupt();
-=======
         if self.tx_frame.is_none() {
             debug!("LiteEth: tx interrupt called without tx_frame set");
->>>>>>> 6a728b7d
         }
 
         // We use only one slot, so this event is unambiguous
@@ -351,12 +233,6 @@
             client.transmit_frame_done(Ok(()), frame, len, frame_identifier, None)
         });
     }
-}
-
-impl<'a, R: LiteXSoCRegisterConfiguration> EthernetAdapter<'a> for LiteEth<'a, R> {
-    fn set_client(&self, client: &'a dyn EthernetAdapterClient) {
-        self.client.set(client);
-    }
 
     pub fn service_interrupt(&self) {
         // The interrupt could've been generated by both a frame being received
@@ -398,23 +274,6 @@
 
     /// Transmit an Ethernet frame over the interface
     ///
-<<<<<<< HEAD
-    /// For now this will only use a single slot on the interface and
-    /// is therefore blocking. A client must wait until a callback to
-    /// `tx_done` prior to sending a new packet.
-    fn transmit(
-        &self,
-        packet: &'static mut [u8],
-        len: u16,
-        packet_identifier: usize,
-    ) -> Result<(), (ErrorCode, &'static mut [u8])> {
-        if packet.len() < (len as usize) {
-            return Err((ErrorCode::INVAL, packet));
-        }
-
-        if self.tx_packet.is_some() {
-            return Err((ErrorCode::BUSY, packet));
-=======
     /// For now this will only use a single slot on the interface and is
     /// therefore blocking. A client must wait until a callback to `tx_done`
     /// prior to sending a new frame.
@@ -430,7 +289,6 @@
 
         if self.tx_frame.is_some() {
             return Err((ErrorCode::BUSY, frame));
->>>>>>> 6a728b7d
         }
 
         // For now, we always use slot 0
@@ -438,20 +296,6 @@
 
         let slot = unsafe { self.get_slot_buffer(true, slot_id) }.expect("LiteEth: no TX slot");
         if slot.len() < (len as usize) {
-<<<<<<< HEAD
-            return Err((ErrorCode::SIZE, packet));
-        }
-
-        // Set the slot's packet information
-        self.tx_packet_info
-            .map(|pkt_info| {
-                pkt_info[slot_id as usize] = (packet_identifier, len);
-            })
-            .unwrap();
-
-        // Copy the packet into the slot HW buffer
-        slot[..(len as usize)].copy_from_slice(&packet[..(len as usize)]);
-=======
             return Err((ErrorCode::SIZE, frame));
         }
 
@@ -464,7 +308,6 @@
 
         // Copy the frame into the slot HW buffer
         slot[..(len as usize)].copy_from_slice(&frame[..(len as usize)]);
->>>>>>> 6a728b7d
 
         // Put the currently transmitting frame into the designated TakeCell
         self.tx_frame.replace(frame);

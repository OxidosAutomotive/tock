--- conflicted
+++ resolved
@@ -160,17 +160,6 @@
         self.registers.ctrl.write(Control::ENABLE::CLEAR);
     }
 
-<<<<<<< HEAD
-impl<const NUM_REGIONS: usize> CortexMConfig<NUM_REGIONS> {
-    fn unused_region_number(&self) -> Option<usize> {
-        for (number, region) in self.regions.iter().enumerate() {
-            if number <= APP_MEMORY_REGION_MAX_NUM {
-                continue;
-            }
-            if region.location().is_none() {
-                return Some(number);
-            }
-=======
     fn protect_region(
         &self,
         index: usize,
@@ -189,7 +178,6 @@
             permissions,
         ) {
             self.write_region(cortex_m_region);
->>>>>>> a739b3f8
         }
     }
 }
